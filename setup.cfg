[metadata]
<<<<<<< HEAD
name = GeoFabrics
version = 0.0.1
author = Rose Pearson
author_email = rose.pearson@niwa.co.nz
description = A package for creating hydrologically conditioned geo-fabrics (i.e. DEMs and roughness maps)
long_description = file: README.md
long_description_content_type = text/markdown
url = https://github.com/rosepearson/GeoFabrics
project_urls =
    Bug Tracker = https://github.com/rosepearson/GeoFabrics/issues
classifiers =
    Programming Language :: Python :: 3
    License :: OSI Approved :: GNU General Public License v3 (GPLv3)
    Operating System :: OS Independent

[options]
package_dir =
    = src
packages = find:
python_requires = >=3.6

[options.packages.find]
where = src
=======
version = attr: geofabrics.__version__
license_files = LICENSE
>>>>>>> 187abed5
<|MERGE_RESOLUTION|>--- conflicted
+++ resolved
@@ -1,29 +1,3 @@
 [metadata]
-<<<<<<< HEAD
-name = GeoFabrics
-version = 0.0.1
-author = Rose Pearson
-author_email = rose.pearson@niwa.co.nz
-description = A package for creating hydrologically conditioned geo-fabrics (i.e. DEMs and roughness maps)
-long_description = file: README.md
-long_description_content_type = text/markdown
-url = https://github.com/rosepearson/GeoFabrics
-project_urls =
-    Bug Tracker = https://github.com/rosepearson/GeoFabrics/issues
-classifiers =
-    Programming Language :: Python :: 3
-    License :: OSI Approved :: GNU General Public License v3 (GPLv3)
-    Operating System :: OS Independent
-
-[options]
-package_dir =
-    = src
-packages = find:
-python_requires = >=3.6
-
-[options.packages.find]
-where = src
-=======
 version = attr: geofabrics.__version__
-license_files = LICENSE
->>>>>>> 187abed5
+license_files = LICENSE